{
<<<<<<< HEAD
 "cells": [
  {
   "cell_type": "code",
   "execution_count": 2,
   "id": "d7238649-0c0b-4e9e-9265-5f6031d20ad9",
   "metadata": {},
   "outputs": [],
   "source": [
    "import pickle\n",
    "import matplotlib.pyplot as plt\n",
    "import numpy as np"
   ]
  },
  {
   "cell_type": "markdown",
   "id": "9d5dc97f-bf82-4456-a18d-c00932c889f3",
   "metadata": {},
   "source": [
    "This will load results for one of four datasets: random self instance/random unitaries for 3q/4q circuits."
   ]
  },
  {
   "cell_type": "code",
   "execution_count": 3,
   "id": "5bb4b6dc-227c-40b7-bd87-716c443d0a78",
   "metadata": {},
   "outputs": [],
   "source": [
    "results_paths = [\n",
    "    '3q_random_self_rs',\n",
    "    '3q_random_unitary_rs',\n",
    "    '4q_random_self_rs',\n",
    "    '4q_random_unitary_rs'\n",
    "]\n",
    "\n",
    "def load_dataset(n):\n",
    "    assert 0<=n<=3, 'There are only four datasets'\n",
    "    results = []\n",
    "    for i in range(10):\n",
    "        with open(f'{results_paths[n]}{i}', 'rb')  as f:\n",
    "            results.append(pickle.load(f))\n",
    "    return results"
   ]
  },
  {
   "cell_type": "markdown",
   "id": "4fe8d3e5-cbfc-4173-8362-4f2c6a24688e",
   "metadata": {},
   "source": [
    "Here is the code to reproduce any of the charts from the paper."
   ]
  },
  {
   "cell_type": "code",
   "execution_count": 3,
   "id": "614443e0-99c6-438e-aad5-147dbfc12a75",
   "metadata": {},
   "outputs": [
    {
     "ename": "NameError",
     "evalue": "name 'results' is not defined",
     "output_type": "error",
     "traceback": [
      "\u001B[0;31m---------------------------------------------------------------------------\u001B[0m",
      "\u001B[0;31mNameError\u001B[0m                                 Traceback (most recent call last)",
      "Input \u001B[0;32mIn [3]\u001B[0m, in \u001B[0;36m<cell line: 1>\u001B[0;34m()\u001B[0m\n\u001B[0;32m----> 1\u001B[0m \u001B[43mresults\u001B[49m[\u001B[38;5;241m0\u001B[39m][\u001B[38;5;241m0\u001B[39m][\u001B[38;5;124m'\u001B[39m\u001B[38;5;124mnum_qubits\u001B[39m\u001B[38;5;124m'\u001B[39m]\n\u001B[1;32m      2\u001B[0m results[\u001B[38;5;241m0\u001B[39m][\u001B[38;5;241m0\u001B[39m][\u001B[38;5;124m'\u001B[39m\u001B[38;5;124mtarget_type\u001B[39m\u001B[38;5;124m'\u001B[39m]\n",
      "\u001B[0;31mNameError\u001B[0m: name 'results' is not defined"
     ]
=======
  "cells": [
    {
      "cell_type": "markdown",
      "metadata": {
        "id": "view-in-github",
        "colab_type": "text"
      },
      "source": [
        "<a href=\"https://colab.research.google.com/github/idnm/local_minimums/blob/master/local_minimums.ipynb\" target=\"_parent\"><img src=\"https://colab.research.google.com/assets/colab-badge.svg\" alt=\"Open In Colab\"/></a>"
      ]
    },
    {
      "cell_type": "code",
      "execution_count": 6,
      "id": "d7238649-0c0b-4e9e-9265-5f6031d20ad9",
      "metadata": {
        "colab": {
          "base_uri": "https://localhost:8080/"
        },
        "id": "d7238649-0c0b-4e9e-9265-5f6031d20ad9",
        "outputId": "3e4f15c2-83f2-4aef-bab7-2ce2349f8d9b"
      },
      "outputs": [
        {
          "output_type": "stream",
          "name": "stdout",
          "text": [
            "fatal: destination path 'local_minimums' already exists and is not an empty directory.\n"
          ]
        }
      ],
      "source": [
        "import pickle\n",
        "import matplotlib.pyplot as plt\n",
        "import numpy as np\n",
        "\n",
        "!git clone https://github.com/idnm/local_minimums\n",
        "!cp -r /content/local_minimums/data /content"
      ]
    },
    {
      "cell_type": "markdown",
      "id": "9d5dc97f-bf82-4456-a18d-c00932c889f3",
      "metadata": {
        "id": "9d5dc97f-bf82-4456-a18d-c00932c889f3"
      },
      "source": [
        "This will load results for one of four datasets: random self instance/random unitaries for 3q/4q circuits."
      ]
    },
    {
      "cell_type": "code",
      "execution_count": 7,
      "id": "5bb4b6dc-227c-40b7-bd87-716c443d0a78",
      "metadata": {
        "id": "5bb4b6dc-227c-40b7-bd87-716c443d0a78"
      },
      "outputs": [],
      "source": [
        "results_paths = [\n",
        "    '3q_random_self_rs',\n",
        "    '3q_random_unitary_rs',\n",
        "    '4q_random_self_rs',\n",
        "    '4q_random_unitary_rs'\n",
        "]\n",
        "\n",
        "def load_dataset(n):\n",
        "    assert 0<=n<=3, 'There are only four datasets'\n",
        "    results = []\n",
        "    for i in range(10):\n",
        "        with open(f'data/{results_paths[n]}{i}', 'rb')  as f:\n",
        "            results.append(pickle.load(f))\n",
        "    return results"
      ]
    },
    {
      "cell_type": "markdown",
      "id": "4fe8d3e5-cbfc-4173-8362-4f2c6a24688e",
      "metadata": {
        "id": "4fe8d3e5-cbfc-4173-8362-4f2c6a24688e"
      },
      "source": [
        "Here is the code to reproduce any of the charts from the paper."
      ]
    },
    {
      "cell_type": "code",
      "execution_count": 8,
      "id": "decb1317-1b16-453b-b6c0-eaec3f568d6a",
      "metadata": {
        "colab": {
          "base_uri": "https://localhost:8080/",
          "height": 320
        },
        "id": "decb1317-1b16-453b-b6c0-eaec3f568d6a",
        "outputId": "b84286bc-b145-4f34-c856-848f53986d13"
      },
      "outputs": [
        {
          "output_type": "execute_result",
          "data": {
            "text/plain": [
              "Text(0.5, 0, 'Number of CZ gates')"
            ]
          },
          "metadata": {},
          "execution_count": 8
        },
        {
          "output_type": "display_data",
          "data": {
            "text/plain": [
              "<Figure size 432x288 with 1 Axes>"
            ],
            "image/png": "iVBORw0KGgoAAAANSUhEUgAAAYoAAAEcCAYAAADZQfNOAAAABHNCSVQICAgIfAhkiAAAAAlwSFlzAAALEgAACxIB0t1+/AAAADh0RVh0U29mdHdhcmUAbWF0cGxvdGxpYiB2ZXJzaW9uMy4yLjIsIGh0dHA6Ly9tYXRwbG90bGliLm9yZy+WH4yJAAAgAElEQVR4nO3deZwcVbn/8c83QwIjQiLgQgIhYCCKoAYGFHGJIAQVNOYKiHr5oawuiHiNJgLK9colGvQCAkIURVADKBgIQSOyCrIFgkTAEASBDMoeCBjM9vz+ODVS6Uz3dPd0Ty/zfb9e85ruqu5TT1dX11NV59Q5igjMzMyKGdLoAMzMrLk5UZiZWUlOFGZmVpIThZmZleREYWZmJTlRmJlZSU4UVjOSrpN0WJF5oyW9IKljoOOy1lFqG2omks6T9K3c889IejzbxjdtZGz14ERhAyIiHomIV0bEaqjtDkHSdyQ9Kul5SQ9L+loF7z1R0s9qEUc1ylm+pL9Jet9AxWSVkTQU+B6wd7aNP93omGrNicLawbnAGyJiY+AdwCckTR6IBUtabyCW04wG82cv8FpgA+CeRgdSL04UTSg7gvyypLslPSfpIkkbZPMOkXRjwetD0tjs8XmSzpL0m+w0+CZJr5N0qqRnJf1F0vgSy94re81zks6QdH3PkX/h0a+kMdmy8zuM10u6LTu6v0zSJoWvlXQS8C7gjCzGM5T8n6QnsvculLRDOesrIhZFxIu5SWuAsX29T9I+wNeAA7M4/pRN/5Sk+yQtk/SgpCNz75kgaYmkr0r6B/ATSZ2Sfpqt3/skfUXSktx7Rkq6RNKTkh6S9IVSyy+I8QJgNDAne81XJM2VdHTB6+6W9JHscUj6Qhb7U5JmSBqSe+2nsziflTRP0lZlrOb8d3iopEeAa7Lpv5T0j2ybuUHSm3LvOU/SmVnMyyTdKun1uflrbW+AcvOGSDpe6SzxCUnnSxpeEMunlM4mn5V0lKRdsnWxNCuvr880NtvGn8vW1UW5eW+QdJWkZyQtknRAL+/fDliUPV0q6Zpy1mXLiQj/Ndkf8DfgNmAksAlwH3BUNu8Q4MaC1wcwNnt8HvAUsDPpKOca4CHgYKAD+BZwbZHlbgYsAz4KDAWOBVYBh2XzTwR+lnv9mGzZ62XPrwO6gR2ADYFLel5f5LWH5cqaCNwBjCDtLN4IbJ7N+zhwdx/rbCrwQraMB4EtylzXa32mbNoHgddncbwH+CewUzZvQrZOvg2sD3QC04HrgVcBWwB3A0uy1w/JPtfXgWHANll8E4stv8j28L7c8wOAW3PP3wI8DQzLbQ/XZtvOaOD+3Hf4YeCBbP2uBxwP/DFX1hXA1CJx9HyH52ffb2c2/dPARtn6OBW4K/ee87LYds2W93PgwjK3t09nsW4DvBK4FLigIJazSdv53sBLwGzgNcAo4AngPX2s21nAcdn3tAHwzmz6hsCjwKeyuMeTflfb5z7Xt3rbttvxr+EB+K+XLyXtGD6Ze/4d4Ozs8SH0nSh+mJt3NHBf7vmOwNIiyz0YuCX3XMASKksU03PztwdWkBJUb6/NJ4o9SDu0twNDqlxvyn7Q/w1sVOZ71vpMRV4zGzgmezwh+0wb5Ob/e8efPT+MlxPF24BHCsqbBvykguX/jbUTxQbAs8C22fNTgLMKtod9cs8/C1ydPf4NcGhu3hBSItyqjHXV8x1uU+I1I7LXDM9tjz/Kzf8A8Jcyt7ergc/m5o8DVpJ23D2xjMrNfxo4MPf8EuCLfXym84GZFBxYAAcCfyiYdg7wjdznGjSJwpeemtc/co//STqiKtfjucfLe3lerKyRpKMoACL9Ch4t8tpi8q9/mHSkuFlfb4qIa4AzgDOBJyTNlLRxJQuOZAHpM/53Je/Nk/R+SbdklxyWknZu+c/wZES8lHu+1noreLwVMDK7FLI0K+9rpOvaVcmWfRHwyeyS0kHABQUvK/weRubiOS0XyzOkHfSoCkL4d9mSOiRNl/RXSc+Tkhqsvb6Kbct9bW8js9jzn2M91l531W7rPb5C+vy3SbpH0qez6VsBbyv43j4BvK6P8tqSE0XreRF4Rc8TSbXccP8ObJkrW/nnhcum9x9N/vWjSUeAT/XyunW6LY6I0yNiZ9KZyHbAlLIjX9t6pEtH5VgrDknrk45ETwFeGxEjgCvJXTsvfA9pvW2Re55fB48CD0XEiNzfRhHxgSJl9Rlj5qekHdeewD8j4uaC+YXfw2O5eI4siKczIv5YRhy9xfNx0uWs9wHDSUfXsPb6Kqav7e0x0g47/zlWsXYy6JeI+EdEHB4RI4EjgbOU6vseBa4vWE+vjIjP1GrZrcSJovX8CXiTpLcqVXCfWMOy52ZlT1aqoP4CayeDu4B3K90TMZx0CaXQJyVtL+kVwDeBX0XWJLbA46RrzwBklZBvU2pq+CLpevOavgLOKjyPlPQqJbsCnyNdtuh5zd8kHVKkiMeBMbnK3mGka+1PAqskvZ90/buUi4FpWQyjgM/n5t0GLFOq/O7MjsB3kLRLkeUXi3Gb/IQsMawBvsu6ZxMAU7J4tgSOIZ2BQLqmP62nwlnScEn79/H5StkI+Bfpss8rgP+t4L19bW+zgGMlbS3plVnZF0XEqn7EuxZJ+0vqSfLPkpLgGlJdzXaS/lPS0OxvF0lvrNWyW4kTRYuJiPtJO+DfA4uBG0u/o6KynwL2J1XOPg1sC9yUm38VaYdzN6mC9opeirmAdP32H6Rr6V8osrjTgI9mrVVOBzYGfkj6sT6cLX8GgKRPSCrV9PAjwF9JFaM/A76f/SFpGLApcEuR9/4y+/+0pDsjYlkW88VZLB8HLi+xbEjfxxJSo4HfA78i7TzJkuS+wFuz+U8BPyIdfa+z/CLlnwwcn10C+XJu+vmkOqfe7sO4jPQd3UXaIZ+bxfNrUkX8hdmloj8D7+95k1JrubLvQ8lieJjUiOFeiq/ndfS1vQE/Jm1PN5DW3UukOrda2gW4VdILpO/5mIh4MNsO9gY+Rjqz+QcvN2AYdJRVxpj1StJ1pMrWHzU6lmpIeifwuYg4aACX+RngYxHxnjov52DgiIh4Z8H0IFV0P1DP5dvg4TMKa2sRcWO9k4SkzSXtnl0GGwf8F/DrOi/zFaTWTDPruRwzcKIwq4VhpKaTy0j3rVwGnFWvhUmaSKpDeRz4Rb2W0y4kna10s2Lh39mNjq1V+NKTmZmV5DMKMzMryYnCzMxKasveHzfbbLMYM2ZMo8MwM2spd9xxx1MR8erC6W2ZKMaMGcP8+fMbHYaZWUuR9HBv033pyczMSnKiMDOzkpwozMysJCcKMzMrqekrsyVtSLrLdQVwXUT8vMEhmZkNKg1JFJJ+TOpR84mI2CE3fR9Sr6IdpFGxpgOTSV1Vz8nGs61Lopi9oJsZ8xbx2NLljBzRyZSJ45g0vpKxXNqjXDNrPfXeHzTqjOI80mhm5/dMkNRBGt1sL1KXzbdLupw0IMzC7GW9jWvQb7MXdDPt0oUsX5mK7166nGmXpkX2Z2W3Wrlm1noGYn/QkDqKiLiBNARj3q7AA1lf8CuAC0kjZy3h5dHD6hLvjHmL/r2SeyxfuZoZ8xYNqnLNrPUMxP6gYZ0CShoDXNFz6UnSR0kDwh+WPf9P0sD0XyWdfbwE3FisjkLSEcARAKNHj9754YfXvm/kwHNu5taHCnNT9d629SZcdORuLVeumbWegdofSLojIrrWmd7siSIiPl+0kCK6urqikjuzd59+Dd1Ll68zfdSITm6aukeli2/Zcs2s9dRyf1AsUTRT89hu1h5YfYtsWtkk7Sdp5nPPPVfRgqdMHEfn0I61pnUO7WDKxHEVldPq5ZpZ6xmI/UEzJYrbgW2zgdSHkcaq7Wus4rVExJyIOGL48OF9vzhn0vhRnDx5R0aN6ESkTHzy5B37XRHUauWaWesZiP1BQy49SZoFTAA2I43S9Y2IOFfSB4BTSc1jfxwRJ1VTfqWXnszMrPilp4Y0jy02hnFEXAlcWW25kvYD9hs7dmy1RQxqvjfDzHrTTJee+q3aS0/2clvs7qXLCV5uiz17QUXVRGbWhtpyzGxfeurd/111P6ddvbhm5R2z57Ycu9d2NSvPzBqr6ZrH1kPu0tPhixfXboc4GGw9dS69bQkCHpr+wYEOx8waYFAkih4+o+idzyjMrBQnCiupsL8YSG2x3ezWbPBoqlZP1nx6koFbPZlZobZKFG4e2z+Txo9yYjCzdbh5rJmZldRWicLMzGrPicLMzEpqq0RRbe+xZmZWXFslCtdRmJnVXlslCjMzqz0nCjMzK8mJwszMSmqrROHKbDOz2murROHKbDOz2murRGFmZrXnRGFmZiU5UZiZWUlt1XusNYYHRDJrbx64yOpu9oJuvvKru1mxeg2jPM6FWdMqNnBRW116cvPY5tMzct6K1WsA6F66nGmXLmT2gu4GR2Zm5WqrROHmsc1nxrxFaw2vCrB85WpmzFvUoIjMrFJtlSis+Ty2dHlF082s+ThRWF2NHNFZ0XQzaz5OFFZXUyaOo3Nox1rTOod2MGXiuAZFZGaVcvNYq6ue1k1u9WTWupworO4mjR/FrNseAeCiI3cr+32+P8Pa0ewF3cyYt4jHli5nZIscOPk+Cuu3Ru3QfX+GtZqe5uL5loCdQzs4efKOTbHtFruPwonCWlKz/+Bs8GrlM+FBkSgk7QfsN3bs2MMXL67dF2XNZ/fp19DdSxPbUSM6uWnqHg2IyKxvW0+dS297XAEPTf/gQIezbhxFEkVb1VFExBxgTldX1+GNjsXqy/dnWLOq5owigDFT5/Y6rxnq1toqUdjgMXJEZ69nFL4/wxrt2L22K7pjb9VLpr6PwlqS78+wVjRp/ChOnrwjo0Z0ItKl0mZPEuAzCmtRvj/DWtWk8aNabjt1orCWVc39Ga3cIsWsUZwobFApdf24x4Hn3AxUdnOgWTtzorCmVcnRf7EWI3k++jerjhOFNa1yjv7NrP7c6snMzEpyojAzs5KcKMxyZi/oZsEjS7n1oWfYffo1HtvbjBZIFJK2kXSupF81OhZrbz13za5YvQaA7qXLmXbpQicLG/Tqmigk/VjSE5L+XDB9H0mLJD0gaWqpMiLiwYg4tJ5xmgHMmLdora4VAJavXM2MeYsaFJFZc6h3q6fzgDOA83smSOoAzgT2ApYAt0u6HOgATi54/6cj4ok6x2gGuKNBs2Lqmigi4gZJYwom7wo8EBEPAki6EPhwRJwM7FvPeMxKcUeDZr1rRB3FKODR3PMl2bReSdpU0tnAeEnTSrzuCEnzJc1/8sknaxetDRruaNCsd01/w11EPA0cVcbrZgIzIY1wV++4rP24o0Gz3jUiUXQDW+aeb5FNM2u4ajoaNGt3jbj0dDuwraStJQ0DPgZcXouCJe0naeZzzz1Xi+LMzIz6N4+dBdwMjJO0RNKhEbEK+DwwD7gPuDgi7qnF8iJiTkQcMXz48FoUZ2Zm1L/V00FFpl8JXFnr5UnaD9hv7NixtS7azGzQavo7syvhMwozs9prq0RhZma150RhZmYltVWicKsnM7Paa6tE4ToKM7Paa/o7s81aQSXje5fD43tbM1FE371dSHotsEv29LZm7dE11zz28MWLa/ejtfbRyB36gefcDPiOb2teku6IiK7C6X2eUUg6AJgBXAcI+L6kKRHRdAMJRcQcYE5XV9fhjY7FmtOxe23nI3WzCpVz6ek4YJeeswhJrwZ+DzRdojBrVj1DrK5YvYbdp1/jzgatpZRTmT2k4FLT02W+z8zwEKvW+srZ4f9W0jxJh0g6BJhLHbrfqAU3j7Vm5CFWrdX1mSgiYgppnIc3Z38zI+Kr9Q6sGm4ea83IQ6xaqyureWxEXAJcUudYzNqSh1i1Vlf0jELSjdn/ZZKez/0tk/T8wIVo1to8xKq1uqJnFBHxzuz/RgMXjln78RCr1ur6rKOQdEE508ysuEnjRzF+9AjetvUm3DR1DycJaynltHp6U/6JpPWAnesTTv+41ZOZWe2VqqOYJmkZ8OZ8/QTwOHDZgEVYAbd6MjOrvaKJIiJOzuonZkTExtnfRhGxaURMG8AYzcysgfpsHhsR0yS9CtgW2CA3/YZ6BmZmZs2hnE4BDwOOAbYA7gLeDtwM7FHf0MxaRyW90o6ZOrfP17ibcWsmfXYzLmkhqYvxWyLirZLeAPxvREweiACr0dXVFfPnz290GGZmLaVYN+PltHp6KSJeygpZPyL+AjTlnUJu9WRmVnvlJIolkkYAs4GrJF0GPFzfsKrjVk9mZrVXTmX2R7KHJ0q6FhgO/KauUZmZWdOoaFyJiLgeeIkm7WbczMxqr9QNd3tIul/SC5J+JmlHSfOBk4EfDFyIZmbWSKUuPX0XOILUFPb92f+pEXHGQARmZpU1uy2Hm91aNYo2j5V0Z0TslHu+KCKasrVTITePtcHkwHNuBuCiI3drcCTW6oo1jy11RjFCUv5eifXyzyPi0loGaGZmzalUorge2C/3/Ibc8wCcKMzMBoFSAxd9aiADMbPKzV7QzYJHlrJi9Rp2n36NB0SyuqioeWyz853ZNpjMXtDNtEsXsmL1GgC6ly5n2qULmb2gu8GRWbtpq0ThO7NtMJkxbxHLV65ea9rylauZMW9RgyKydtVWicJsMHls6fKKpptVq5wxs/eXtFH2+HhJl0raqa/3mVl9jRzRWdF0s2qVc0ZxQkQsk/RO4H3AufjObLOGmzJxHJ1DO9aa1jm0gykTW+J2J2sh5SSKnougHwRmRsRcYFj9QjKzckwaP4qTJ+/IsI70Mx41opOTJ+/oVk9Wc332Hgt0SzoH2Av4tqT1cd2GWVOYNH4Us257BPCd2VY/5ezwDwDmARMjYimwCTClrlGZmVnTKOeMYnNgbkT8S9IE4M3A+XWNyszMmkY5ZxSXAKsljQVmAlsCv6hrVGZm1jTKSRRrImIVMBn4fkRMIZ1lmJnZIFBOolgp6SDgYOCKbNrQ+oVkZmbNpJxE8SlgN+CkiHhI0tbABfUN62WSJkn6oaSLJO09UMs1M7Ok6MBFa71I6gRGR0RFnchI+jGwL/BEROyQm74PcBrQAfwoIqaXUdargFMi4tC+XuuBi6xdeIQ7G0jFBi7qM1FI2g84BRgWEVtLeivwzYj4UBkLfTfwAnB+T6KQ1AHcT7ovYwlwO3AQKWmcXFDEpyPiiex93wV+HhF39rVcJwozs8pVM8JdjxOBXYHrACLiLknblLPQiLhB0piCybsCD0TEg1lgFwIfjoiTSWcfhYELmA78ppwkYWZmtVVWZXZEFA7wsKYfyxwFPJp7viSbVszRpD6mPirpqGIvknSEpPmS5j/55JP9CM/MzPLKOaO4R9LHgQ5J2wJfAP5Y37BeFhGnA6eX8bqZpPs86Orq6rvixczMylLOGcXRwJuAf5FutHsO+GI/ltlNummvxxbZtH7zCHdmZrVXVqunfi0g1VFckavMXo9Umb0nKUHcDnw8Iu6p1TJdmW1mVrlildnlDFx0laQRueevkjSvzIXOAm4GxklaIunQ7C7vz5M6GrwPuLiWScLMzGqrnDqKzbJeYwGIiGclvaacwiPioCLTrwSuLC/E8mVNefcbO3ZsrYs2Mxu0yurrSdLonieStgKasrI4IuZExBHDhw9vdChmZm2jnDOK44AbJV0PCHgXcERdozIzs6bRZ6KIiN9K2gl4ezbpixHxVH3Dqo4vPZmZ1V45ldkfId10d0VEXAGskjSp/qFVzpeezMxqr5w6im/k78zOKra/Ub+QzMysmZSTKHp7TTl1G2Zm1gbK2eHPl/Q94Mzs+eeAO+oXUvVcR2FWHndfbpUop5vxDYETSB3zAVwFfCsiXqxzbFXzndlm/XfgOTcDcNGRuzU4EhsoVXczniWEqXWJyszMml6fiULStfRyg11E7FGXiMzMrKmUU0fx5dzjDYD/AFbVJ5z+cR2FmVntlXPpqbDi+iZJt9Upnn6JiDnAnK6ursMbHYuZWbso59LTJrmnQ4CdAd/RZmY2SJRz6ekOUh2FSJecHgIOrWdQZtZYsxd0s+CRpaxYvYbdp1/DlInjmDS+1IjF1s7KufS09UAEYmbNYfaCbqZdupAVq9cA0L10OdMuXQjgZDFIFb0zW9Iukl6Xe36wpMsknV5wOappeChUs/6bMW8Ry1euXmva8pWrmTFvUYMiskYr1YXHOcAKAEnvBqYD55PGzJ5Z/9Aq504BzfrvsaXLK5pu7a9UouiIiGeyxwcCMyPikog4AXD7U7M2NXJEZ0XTrf2VTBSSeuow9gSuyc1zp4BmbWrKxHF0Du1Ya1rn0A6mTBzXoIis0Urt8GcB10t6ClgO/AFA0ljS5Scza0M9FdZf+dXdrFi9hlEjOt3qaZArmigi4iRJVwObA7+Ll3sPHAIcPRDBmVljTBo/ilm3PQK4U0Dr4xJSRNzSy7T76xeOmZk1m3IGLmoZbh5rZlZ7bZUo3DzWzKz22ipRmJlZ7TlRmJlZSU4UZmZWkhOFmZmV5ERhZmYlOVGYmVlJThRmZlZSWyUK33BnZlZ7bZUofMOdmVnttVWiMDOz2nOiMDOzkjwAkdkg9H9X3c9pVy8u67Vjps7t8zXH7Lktx+61XX/Dsiall4eZaB9dXV0xf/78RodhZtZSJN0REV2F033pyczMSnKiMDOzkpwozMysJCcKMzMryYnCzMxKcqIwM7OSmj5RSHqjpLMl/UrSZxodj5nZYFPXRCHpx5KekPTngun7SFok6QFJU0uVERH3RcRRwAHA7vWM18zM1lXvM4rzgH3yEyR1AGcC7we2Bw6StL2kHSVdUfD3muw9HwLmAlfWOV4zMytQ1y48IuIGSWMKJu8KPBARDwJIuhD4cEScDOxbpJzLgcslzQV+Ub+IzcysUCP6ehoFPJp7vgR4W7EXS5oATAbWp8QZhaQjgCMARo8eXYs4zcyMFugUMCKuA64r43UzgZmQ+nqqb1RmZoNHI1o9dQNb5p5vkU0zM7Mm1IhEcTuwraStJQ0DPgZcXouCPRSqmVnt1bt57CzgZmCcpCWSDo2IVcDngXnAfcDFEXFPLZbnoVDNzGqv3q2eDioy/Urq0NRV0n7AfmPHjq110WZmg1bT35ldCZ9RmJnVXtO3ejIzq4dKhoMtRzsPB9tWQ6HmLj0dvnhx7TYAMxucDjznZgAuOnK3BkcyMAbFUKi+9GRmVnttlSjMzKz2nCjMzKyktqrMdvNYs8Zx5XD7aqtEERFzgDldXV2HNzoWs8Hm2L2263PHPtgqh9uFLz2ZmVlJThRmZlZSWyUKdwpoZlZ7bZUofB+FmVnttVWiMDOz2nOiMDOzkpwozMyspLZKFK7MNjOrvbZKFK7MNjOrvbZKFGZmVntOFGZmVpIThZlZL2Yv6GbBI0u59aFn2H36Ncxe0N3okBrGicLMrMDsBd1Mu3QhK1avAaB76XKmXbpw0CYLJwozswIz5i1i+crVa01bvnI1M+YtalBEjdVWicLNY82sFh5buryi6e2urRKFm8eaWS2MHNFZ0fR211aJwsysFqZMHEfn0I61pnUO7WDKxHENiqix2mqEOzOzWpg0fhQAX/nV3axYvYZRIzqZMnHcv6cPNk4UZma9mDR+FLNuewTw0K2+9GRmZiU5UZiZWUlOFGY2IHync+tyojCzuvOdzq3NicLM6s53Ore2tkoUvjPbrDn5TufW1laJwndmmzUn3+nc2toqUZhZc/Kdzq3NN9yZWd35TufW5kRhZgPCdzq3Ll96MjOzkpwozMysJCcKMzMryYnCzMxKUkQ0Ooaak/Qk8HCVb98MeKqG4bRiua0Ua73KbaVYW63cVoq11crtb5lbRcSrCye2ZaLoD0nzI6JrMJfbSrHWq9xWirXVym2lWFut3HrF6ktPZmZWkhOFmZmV5ESxrpkut6VirVe5rRRrq5XbSrG2Wrl1idV1FGZmVpLPKMzMrCQnCqsbSWp0DGbWf04UVjeRXddUptHxlCJpI0nr16Hc0XUqd71mX6fWPgZ1HYWkXYBxwLBs0i0RcW+Nyh4CEBFralFeVuZbgPHAwxFxbQ3LfRfwBuC+iLixRmUeDtwVEbf3Mk9R5YYn6STg2xHxfH9jLCj3x8AM4C8REZI2iohlNSh3HnB7RBzf7yBfLvNgYDTwQERc2J/1WVDuTsBWwCuBFcCdEbG4v+UWLEPw8kFEs6vVuq13mfU2aBOFpC7gFOBx4E/AxsAmwGLgBxHxQg2X1QGs6c/Gkf2Iv036Aa8BngE+GxEvZvOr2vgk7Qx8D+gGXg8cD2xI2lnMi4gnqyhze+AO4CZgGXAL8EvgcxHxX5WWVxDrTyLizVkifjOwC/AvYG5EPF1lubsA50XEmyQNBfYHdgNeB/w6In7Rj3hnk7apVcAJEXFrNq8/39cPgN+SDhpmAVsCmwJXRsR1Vca6E/C/wEOkO3s/RPoOb4uIs6sps4/libT/qdmBVCuSNKRW66CeCWgwJ4pzgCUR8T+SNgJeC2wH7Au8SPpRv1Rl2ceQdjI/i4h7CuZtQDqg+leFZZ4BPBgR35P0auB04OKI+LWkzYH3RcQFVcR6Kmk9nCLpv4F3AQ8CL5DOtI6tJNaejVXSCaSd423AnsAewBjgv4CrI+IfVcT6XeCRiDhN0sdJO/RVpCQ3FPhSpes1K/dLwHYRcVR2JjQZOB9YDewNnBgRS6qM996IOFfScaSztlMj4o5Ky8qVeRZwf0ScmpW5F3Ad8HxW/tSIeKbKchdl63YY8E3S5x8F/IV0FlftWeB2wI7APsByUrJfUE1ZBeWW3DH2IxlvQ0rC7wZuJR3krMpfSq203OzgqYv0Ozg3Iv5QaVxFyt0T6AR+GxGrqo2vL4O5juJ3wNaSNo+IZRHxQERcCZwAvBF4Zz/K/hqwNXCepGslfVFSz1BeHyT9uCu1E/BHgOwo/2LgyGzeIaSNsBp7Aldkjz8AnBURhwEnkpLdeyspLLeBXgy8A9ggIr5GOkq9LlveR6qM9aPAeEmvAz4GfD8i9s9iHQW8p8pyLwaQtFVWzkkRMSsiLiYN7vXRKsv9IHBN9viHwBLgfElfqLI8sjLGZAcLhwAzIuJE0oHDJqQkV41HgC0lDY+IFYjt5UgAAAkiSURBVMBIYAHwZdJOc4t+xHwGaTv6Xfb8Ckn3SDpU0tB+1LV8XdL+WT3QsPwMSev1Y2f5HdJv4QHS9rpbLkl0VFnut0mJ/AFgT0n7SDpX0jGS+jNw+KeAy4E/SDo9288cIqna31jvImJQ/pEuNf0kW8knkDJ9ZzbvAaCrynLHAZeRLt1sSjrq/TmwELiIdLayS4VldpCObrYsmH4JcBRwNTC+2nhzj99UMO/masvN3r8NcB4p6T5I2gm/CtiwyvLeCpwJ/JW0w9wwN++WfqwDAVOARcB80k1LG2bz7qimXGB9YEL2eEhu+nuz7eH4KmMdDczJ4joz+/6HZfNuA3aqstytSAnzZ8D12eMNsnl3A2+tstzNSWdAhdM/kK2H3foR7xrgN8CVwP8AE4DNs/lnA++qstyF2eMNgMOz9bFRNu2ESreH7Du7K3u8EfAsMJ10sHMFsG816yArbyfgF8AkUjK6j3QmeC4wvNpy11lOrQpq1T9SgjgO+FH24/sd6dSwP2Vu0PMjy03bGDiNVGFcbbkd2f8h2f9tSUntjhquj56y9yBdn+5vOftlP+ZLavy9vSH3+L39iTVXzuuAY4C7svX6U+CUGsWr3ON9SJcN+1NeJ+lS3vnZTn0ucHk/y9yMdEAyEXhNNu39pMr4asvcBDgL2L+XeZOy31tHFeVOAL6ePX4HqSHCNdm6+Brwd7IDvwrL/QQws2DamaTLjwB3Fv62yyjzk8DJ2ePdSPVePfP2JR1YVrwOCso4PXs8Dvgb6SDyQbKDiP7+Ddo6irys3mBT0pH7ZqQjipU1LL/nuv13geci4ps1KLMjIlZL+hbweER8v/+R/rvsDUiXh4ZFxE/7WVYH6Uf9bETc2RN3DcLsKX8IKRmN6G+sBeUOBzaLiL/Wqsx6kLQF8DbSWdHtEVFt9/rFyn87MDIiLu1HGfuQLg8+A5wTEZdll4q+AOwaEQdUUearSIn9gZ7fanYJ5y2ks9g/R0TFlwyz+olxwPUR8c9s2g6kurVuUjfc/1lFmasj4mFJW5LOTu7N5n0CmBgRB1cR63qkA5CVkj5Hury7YzbtOEkbRtbYpb+cKAZQdg38mahBs8tcmTVvhpsrN8IbSM21YvPI/pK0MfAZ4P+R6n1uITVAOCv6UbGb1W8MJbUq7KnMvRiYFRG/7mfMHaR95CpJ3wC+QbqceEN/ys2Vvx7pTPC0SPWj/SlrJKmeajLpMuHdNQjx5fIH2fZqZgMka/03EvhFRPwpN30LYCzwx0gV59WWe0FE/Llg3nBg54i4ptc3V1/u9qSkNqHKMs+PdVtAvhE4OiI+W2Ws67SslLR7RNwkqTMilldabtHlOVGYWT1Iehy4lnR/zj9JFbcXRsSjkj5EOmOd089yXyBd4/9lRHRLmgSsqOYIvY9y9yTVu11VwzL3Ju2D59Ug1p512y1pMrCymnVbzHq1KsjMrIekcaTLS4eRWoDtQaq8PljSX0hNhytuzlyi3EMl3Uuqr5pQ43LvAz5MuseolrF+mNR4oBaxfoTULPZeUuX2hErLLblMn1GYWT1kjSKI3I2rWV3F/wB7R8Qb273cVoq1FJ9RmFldREHPBlkl/vOSVpG6Hmn7clsp1lJ8RmFmA6oerf9ardxWihWcKMzMrA+Dua8nMzMrgxOFmZmV5ERhZmYlOVFYy5DU019Wz/MvSzqxRmWfJ6na7sQrWc7+ku6TtM4IhZK2k3SlpMWS7pR0saTXSjpJ0l25v/slrZb0yhrE80VJr+hvOdbenCislfwLmCxps0YHkpf12VOuQ4HDI2KtcT6ydvFzSaMrbhsRO5F6XX11RBwXEW/t+QNuJ/VGWotRGL8IOFFYSU4U1kpWkcaKOLZwRuEZgaQXsv8TJF0v6TJJD0qaLukTkm6TtFDS63PFvE/S/OyIfd/s/R2SZki6XdLdko7MlfsHSZcD64yzLumgrPw/S/p2Nu3rpLE5zpU0o+AtHwduzne7EBHX9dLn0CdJ/SSd2MsyX5Gdhdwr6deSblUa8hdJP8g+2z1KIxmiNIDSSODanjMcSXtLujk7o/llz1lLtt7uzdbBKet8M9bWfMOdtZozgbslfaeC97yFNGrhM6Q++n8UEbsqdax2NOmoGtL4DruS+s+5VtJY4GBS1/C7SFofuElSz0htOwE7RMRD+YUp9eT5bWBn0iA1v5M0KSK+KWkP4MsRMb8gxh1I46EUJWkMacCbCT09pRb4LKk79+2Vusa+KzfvuIh4RqlH1KslvTkiTlcaBva9EfFUdqZ2PGlY3RclfRX4kqQzSV1EvCHrLn9EqTit/fiMwlpKRDxPGqynkuFEb4+Iv0caT/uvvDwk50JScuhxcUSsiYjFpITyBtKY2QdLuos0fvKmpAGjIA2WtFaSyOwCXBcRT2Y79J9TRZ8+edkO/meksdwfKPKydwIXAmRnIvmupg+QdCdpeNM3Adv38v63Z9Nvyj7v/yON+PYc8BLpTGgyqYM/G0R8RmGt6FTSSGM/yU1bRXbgozSWRn4M5X/lHq/JPV/D2r+BwrtPgzQg0NGFPXxKmkAa1rZW7qF0J3nHA3+PiJ+UeE2vJG1NGvt6l4h4VtJ5pFEY13kpcFVEHNRLGbuSxo/+KPB5Ukd0Nkj4jMJaTkQ8Qxry8tDc5L+RLvUAfIg0mE2l9pc0JKu32IY0hvY84DOShsK/WyZt2Ec5twHvkbRZdiZwEGnc5VJ+AbxD0gd7Jkh6t6QdlEaZOwQ4oo8ybgIOyN67PWm0M0jD8L4IPCfptaThTXssI43jDKlH0t2zS25I2jD7vK8kjb98Jal+6C19xGFtxmcU1qq+Szqy7fFD4DJJfwJ+S3VH+4+QdvIbA0dFxEuSfkS6PHWnJAFPkrqKLioi/i5pKmm8AAFzI+KyPt6zPKtAP1XSqcBK0qWjY0if9RWkepP82/6jYKjWs4CfKnU1/RfSWcpzEbFY0oJs2qOkhNJjJvBbSY9FxHslHQLMyupjIJ3JLCOt2w2yz/OlUp/F2o/7ejJrE9nZy9Aswb0e+D0wrppR5MzyfEZh1j56zjqGko78P+skYbXgMwozMyvJldlmZlaSE4WZmZXkRGFmZiU5UZiZWUlOFGZmVpIThZmZlfT/AX0tGngPdXA3AAAAAElFTkSuQmCC\n"
          },
          "metadata": {
            "needs_background": "light"
          }
        }
      ],
      "source": [
        "def mean_and_std(results):\n",
        "    mean_list = []\n",
        "    std_list = []\n",
        "    for i in range(len(results[0])):\n",
        "        sr_list = np.array([res[i]['success_ratio'] for res in results])\n",
        "        mean_list.append(np.mean(sr_list))\n",
        "        std_list.append(np.std(sr_list))\n",
        "    \n",
        "    return mean_list, std_list    \n",
        "\n",
        "\n",
        "# Change index to plot a different dataset.\n",
        "results = load_dataset(0)\n",
        "\n",
        "# Compute mean and standard deviation at each gate count      \n",
        "mean_list, std_list = mean_and_std(results)\n",
        "\n",
        "# Do the plotting.\n",
        "plt.errorbar(range(len(mean_list)), mean_list, yerr=std_list, fmt='o', capsize=10);\n",
        "\n",
        "plt.title(f\"num qubits: {results[0][0]['num_qubits']}, target type: {results[0][0]['target_type']}\")\n",
        "plt.yscale('log')\n",
        "plt.xticks(range(len(mean_list)), rotation=70)\n",
        "plt.ylabel('Success Ratio')\n",
        "plt.xlabel('Number of CZ gates')"
      ]
    },
    {
      "cell_type": "markdown",
      "id": "e53ba47c-19e8-437c-b12b-ec6d83e8e06e",
      "metadata": {
        "id": "e53ba47c-19e8-437c-b12b-ec6d83e8e06e"
      },
      "source": [
        "Here let's look at a single point from such a dataset: with a fixed target and fixed number of CZ gates."
      ]
    },
    {
      "cell_type": "code",
      "execution_count": 9,
      "id": "7b1846e8-2606-4084-8608-cbd6e7704f0f",
      "metadata": {
        "colab": {
          "base_uri": "https://localhost:8080/"
        },
        "id": "7b1846e8-2606-4084-8608-cbd6e7704f0f",
        "outputId": "eb376a93-066f-44fd-e5d4-4bfca451d468"
      },
      "outputs": [
        {
          "output_type": "stream",
          "name": "stdout",
          "text": [
            "num qubits: 4\n",
            "template gate count: 12\n",
            "success ratio: 0.001\n"
          ]
        }
      ],
      "source": [
        "dataset_i = 3  # Choose a dataset\n",
        "target_index = 2 # Choose one of ten targets\n",
        "x_index = 4 # Choose gate count. Index is equal to gate count for 3q circuits, and equal to gate count times 3 for 4q circuits.\n",
        "res = load_dataset(dataset_i)[target_index][x_index]\n",
        "\n",
        "print('num qubits:', res['num_qubits'])\n",
        "print('template gate count:', res['num_cz_gates'])\n",
        "print('success ratio:', res['success_ratio'])\n",
        "all_best_losses = res['losses']\n",
        "all_best_losses = [float(l) for l in all_best_losses]"
      ]
    },
    {
      "cell_type": "markdown",
      "id": "2848c28f-a16a-41cb-80fa-6e64eeebcb71",
      "metadata": {
        "id": "2848c28f-a16a-41cb-80fa-6e64eeebcb71"
      },
      "source": [
        "List `all_best_losses` contains a list of all minimal losses that were reached for a 1000 initial conditions. Below we plot a sample histogram and specify how the success ratio was computed."
      ]
    },
    {
      "cell_type": "code",
      "execution_count": 10,
      "id": "d336d152-6efd-45a8-8815-b5146b51858a",
      "metadata": {
        "colab": {
          "base_uri": "https://localhost:8080/",
          "height": 283
        },
        "id": "d336d152-6efd-45a8-8815-b5146b51858a",
        "outputId": "f3abac10-8acd-4e9d-a019-2a0ca2d45330"
      },
      "outputs": [
        {
          "output_type": "stream",
          "name": "stdout",
          "text": [
            "succes ratio :0.001\n"
          ]
        },
        {
          "output_type": "display_data",
          "data": {
            "text/plain": [
              "<Figure size 432x288 with 1 Axes>"
            ],
            "image/png": "iVBORw0KGgoAAAANSUhEUgAAAXAAAAD4CAYAAAD1jb0+AAAABHNCSVQICAgIfAhkiAAAAAlwSFlzAAALEgAACxIB0t1+/AAAADh0RVh0U29mdHdhcmUAbWF0cGxvdGxpYiB2ZXJzaW9uMy4yLjIsIGh0dHA6Ly9tYXRwbG90bGliLm9yZy+WH4yJAAATf0lEQVR4nO3dfbBcdX3H8ffXAAJVh4dcmRQSQxWw1qnXeqUF6kyK0EYExZEBmYrEUmO1zJgptALFUStFbHmyozBE0aT4BAUtD0I1UDKM8qBBIg9GEBBrKJKAMMroUIFv/zgn6+Xeu7mbvXvu2V/yfs385uyePbv7yd5zv/nd3++cPZGZSJLK84K2A0iS+mMBl6RCWcAlqVAWcEkqlAVckgq13Wy+2dy5c3PhwoVb/sR7762W++030DySVILbb7/9scwcmbh+Vgv4woULWbNmzZY/cdGiarl69SDjSFIRIuInU613CEWSCjWrPfC+nX562wkkaeiUUcAPOaTtBJI0dMoYQlm7tmqSpI4yeuDLllVLJzElqaOMHrgkaRILuCQVygIuSYWygEtSocqYxDzzzLYTSLNu4Slf79x+6Kw3t5hEw6qMAn7ggW0nkKSh0/MQSkTMiYg7IuKa+v7eEXFbRNwfEZdGxA6Npbz55qpJkjq2ZAz8A8C6cfc/AZyXma8AngBOGGSw5znttKpJkjp6KuARsRfwZuCz9f0ADgYurzdZCRzZREBJ0tR67YGfD/wD8Fx9f3fgycx8pr6/HthzqidGxNKIWBMRazZu3DijsJKk35q2gEfE4cCGzLy9nzfIzOWZOZaZYyMjk76PXJLUp16OQjkIeEtEHAbsCLwE+CSwS0RsV/fC9wIebi6mJGmiaQt4Zp4KnAoQEYuAkzPzLyPiP4CjgK8AxwNXNpby/PMbe2lJKtVMjgP/IPCViDgDuAO4eDCRpjA62thLS1KptqiAZ+ZqYHV9+0Fg/8FHmsL111dLL+ygrYRnWWoQyjgT84wzqqUFXJI6/DIrSSqUBVySCmUBl6RCWcAlqVBlTGJedFHbCSRp6JRRwPfbr+0EkjR0yhhCufrqqkmSOsrogZ9zTrU84oh2c0jSECmjBy5JmsQCLkmFsoBLUqEs4JJUqDImMS+5pO0EkjR0yijg8+e3nUBqjF8tq36VMYRy6aVVkyR19HJR4x0j4jsR8f2IuCciPlqvXxERP46ItXVr7rI5F15YNUlSRy9DKE8DB2fmUxGxPfCtiLiufuzvM/Py5uJJkrrp5aLGCTxV392+btlkKEnS9HoaA4+IORGxFtgArMrM2+qH/jki7oyI8yLihV2euzQi1kTEmo0bNw4otiSoJkA3NW17eirgmflsZo4CewH7R8SrgVOBVwKvB3ajukr9VM9dnpljmTk2MjIyoNiSpC29Kv2TEXEjsDgzz65XPx0RnwdOHni6TS53mF2SJurlKJSRiNilvr0TcCjww4iYV68L4Ejg7sZSzp1bNUlSRy898HnAyoiYQ1XwL8vMayLivyNiBAhgLfA3jaVcsaJaLlnS2FtIUml6OQrlTuC1U6w/uJFEU7GAayvgRKMGrYwzMSVJk1jAJalQFnBJKpQFXJIKVcbXyV57bdsJJGnolFHAd9657QSSNHTKGEK54IKqSZI6yijgl11WNUlSRxkFXJI0SRlj4NI2zutmair2wCWpUBZwSSpUGUMoq1e3nUCSho49cEkqVBk98LPri/+c3NxFf6SpzPbkoV85qy1RRg/8mmuqJknq6OWSajtGxHci4vsRcU9EfLRev3dE3BYR90fEpRGxQ/NxJUmb9NIDfxo4ODNfA4wCiyPiT4BPAOdl5iuAJ4ATmospSZpo2gKelafqu9vXLYGDgU2Xi19JdWFjSdIs6WkMPCLmRMRaYAOwCngAeDIzn6k3WQ/s2eW5SyNiTUSs2bhxY38pd9qpapKkjp6OQsnMZ4HRiNgF+Brwyl7fIDOXA8sBxsbGsp+QXHddX0+TpK3ZFh2FkplPAjcCBwC7RMSm/wD2Ah4ecDZJ0mb0chTKSN3zJiJ2Ag4F1lEV8qPqzY4HrmwqJB/7WNUkSR299MDnATdGxJ3Ad4FVmXkN8EHg7yLifmB34OLGUt5wQ9UkSR3TjoFn5p3Aa6dY/yCwfxOhJHXn2ZrapIwzMSVJk1jAJalQZXyZ1e67t51AkoZOGQX8iivaTiBJQ6eMAi4NuW5fOzubE45eN3PbU8YY+KmnVk2S1FFGD/yWW9pOIElDp4weuCRpEgu4JBWqjCEUqQFbOuk3cUJymCcKZ/JvG+Z/l56vjAK+115tJ5CkoVNGAf/CF9pOIElDxzFwSSpUGQV82bKqSZI6yhhCWbu27QRSsYbhLFE1o4weuCRpkl4uqTY/Im6MiB9ExD0R8YF6/Uci4uGIWFu3w5qPK0napJchlGeAkzLzexHxYuD2iFhVP3ZeZp7dXDxJUje9XFLtEeCR+vYvI2IdsGfTwZ5n331n9e0kqQRbNIkZEQupro95G3AQcGJEvAtYQ9VLf2LQAQFYvryRl5WkkvU8iRkRLwKuAJZl5i+AC4GXA6NUPfRzujxvaUSsiYg1GzduHEBkSRL0WMAjYnuq4v3FzPwqQGY+mpnPZuZzwGfocoX6zFyemWOZOTYyMtJfyqVLqyZJ6ph2CCUiArgYWJeZ545bP68eHwd4G3B3MxGB++5r7KUlqVS9jIEfBBwH3BURm86oOQ04NiJGgQQeAt7bSEJJ0pR6OQrlW0BM8dC1g48jSepVGafSSxoIT5/fupRRwEdH204gSUOnjAJ+/vltJ5CkoeOXWUlSocoo4O98Z9UkSR1lDKGsX992AhXMC/Zqa1VGD1ySNIkFXJIKZQGXpEKVMQZ+wAFtJ5CkoVNGAf/4x9tOoK2cE52/5WdRDodQJKlQZRTwt7+9apKkjjKGUB5/vO0EkjR0yuiBS5ImKaMHLs2iXr9ytdt2W+tXtjq5OXzsgUtSoXq5JuZ84N+BPagun7Y8Mz8ZEbsBlwILqS6pdnRmPtFIyje+sZGXlaSS9TKE8gxwUmZ+LyJeDNweEauAJcANmXlWRJwCnAJ8sJGUH/pQIy8rSSWbdgglMx/JzO/Vt38JrAP2BN4KrKw3Wwkc2VRISdJkWzSJGRELgdcCtwF7ZOYj9UM/oxpimeo5S4GlAAsWLOgv5ZveVC2vu66/50u1rXWCUdumnicxI+JFwBXAssz8xfjHMjOpxscnyczlmTmWmWMjIyP9pfz1r6smSeroqYBHxPZUxfuLmfnVevWjETGvfnwesKGZiJKkqUxbwCMigIuBdZl57riHrgKOr28fD1w5+HiSpG56GQM/CDgOuCsi1tbrTgPOAi6LiBOAnwBHNxNRkjSVaQt4Zn4LiC4Pz84B2ocfPitvI+n5nPQdbmWcSn/yyW0nkKSh46n0klSoMgr4okVVkyR1lFHAJUmTWMAlqVAWcEkqlAVckgpVxmGER3uOkCRNVEYBf//7204gSUOnjAL+q19Vy513bjeHZpXXYJQ2r4wCfthh1XL16lZjSNIwcRJTkgplAZekQlnAJalQFnBJKlQZk5hLlrSdQJKGzrQFPCI+BxwObMjMV9frPgK8B9hYb3ZaZl7bVEgLuCRN1ssQygpg8RTrz8vM0bo1V7wBHnusapKkjl4uqXZTRCxsPspmHHVUtfQ4cEnqmMkY+IkR8S5gDXBSZj4x1UYRsRRYCrBgwYIZvJ1U6XaGpmdualvT71EoFwIvB0aBR4Bzum2Ymcszcywzx0ZGRvp8O0nSRH0V8Mx8NDOfzczngM8A+w82liRpOn0V8IiYN+7u24C7BxNHktSrXg4j/DKwCJgbEeuBDwOLImIUSOAh4L0NZoT3va/Rl5ekEvVyFMqxU6y+uIEs3R1zzKy+naTNc8J4OJRxKv1Pf1o1SVJHGafSH3dctfQ4cEnqKKMHLkmaxAIuSYUqYwhFUvGc+Bw8e+CSVKgyeuAnndR2AkkaOmUU8COOaDuBJA2dMoZQ7r23apKkjjJ64O+tz9T3OHBNMH5iTNrWlNEDlyRNYgGXpEJZwCWpUBZwSSpUGZOYp5/edgLNEicly+PPrD1lFPBDDmk7gSQNnWmHUCLicxGxISLuHrdut4hYFRE/qpe7Nppy7dqqSZI6ehkDXwEsnrDuFOCGzNwHuKG+35xly6omSeqYtoBn5k3Azyesfiuwsr69EjhywLkkSdPodwx8j8x8pL79M2CPbhtGxFJgKcCCBQv6fDtpyzixpm3BjA8jzMykujp9t8eXZ+ZYZo6NjIzM9O0kSbV+C/ijETEPoF5uGFwkSVIv+h1CuQo4HjirXl45sERTOfPMRl9ekko0bQGPiC8Di4C5EbEe+DBV4b4sIk4AfgIc3WRIDjyw0ZeXpBJNW8Az89guD71xwFm6u/nmamkh32Y5KSlNVsaZmKedVi39PnBJ6vDLrCSpUBZwSSqUBVySCmUBl6RClTGJef75bSeQpKFTRgEfHW07gSQNnTKGUK6/vmqSpI4yeuBnnFEtvTKPJHWUUcA19MafKfnQWW8e+PaSJitjCEWSNIkFXJIKZQGXpEKVMQZ+0UVtJ5CkoVNGAd9vv7YTqEF+Vey2zQnt/pUxhHL11VWTJHXMqAceEQ8BvwSeBZ7JzLFBhJrknHOq5RFHNPLyklSiQQyh/FlmPjaA15EkbYEyhlAkSZPMtIAn8M2IuD0ilg4ikCSpNzMdQvnTzHw4Il4KrIqIH2bmTeM3qAv7UoAFCxbM8O1UMo820Sbd9gWPSNkyMyrgmflwvdwQEV8D9gdumrDNcmA5wNjYWPb1RpdcMpOYkrRV6nsIJSJ+JyJevOk28OfA3YMK9jzz51dNktQxkx74HsDXImLT63wpM/9rIKkmuvTSannMMY28vCSVqO8CnpkPAq8ZYJbuLrywWlrAJamjjFPpJW3TnNycmseBS1KhLOCSVCgLuCQVqowx8MsvbzuBJA2dMgr43LltJ9imzWQCybMv1a+Z7DvbyqRnGUMoK1ZUTZLUYQGXpEKVUcAlSZNYwCWpUGVMYmpWbW7yqJeJJScu1aQm9q9urzmTCdCJr9nEZKo9cEkqVBk98GuvbTuBJA2dMgr4zju3nUCShk4ZQygXXFA1SVJHGT3wyy7j1gcf5x3/8zJg6z6zqptBnVnW7XWceNTWaib7fBOTm4NURg9ckjTJjAp4RCyOiHsj4v6IOGVQoSRJ05vJRY3nAJ8G3gS8Cjg2Il41qGCSpM2bSQ98f+D+zHwwM/8P+Arw1sHEkiRNJzKzvydGHAUszsy/ru8fB/xxZp44YbulwNL67n7AvX1mnQs81udzm2Km3g1jrmHMBMOZy0y9ayLXyzJzZOLKxo9CyczlwPKZvk5ErMnMsQFEGhgz9W4Ycw1jJhjOXGbq3WzmmskQysPA/HH396rXSZJmwUwK+HeBfSJi74jYAXgHcNVgYkmSptP3EEpmPhMRJwLfAOYAn8vMewaWbLIZD8M0wEy9G8Zcw5gJhjOXmXo3a7n6nsSUJLXLMzElqVAWcEkqVOsFfLrT8SNiSURsjIi1ddt03PloRNwSEfdExJ0Rccww5Br3+EsiYn1EfGoYMkXEgoj4ZkSsi4gfRMTCIcj0L/XPb11E/FtExCAy9ZKr3ubo+rO4JyK+NG798RHxo7od33amtvf1brnGPTbr+/rmMrW1r0+TqZl9PTNba1STnw8AvwfsAHwfeNWEbZYAn5riufsC+9S3fxd4BNil7VzjHv8k8KXNbTObmYDVwKH17RcBO7f88zsQ+Hb9GnOAW4BFs/hZ7QPcAexa339pvdwNeLBe7lrf3rXlTG3v61Pmanlf75qpxX2928+vsX297R5436fjZ+Z9mfmj+vb/AhuASWcqzXYugIh4HbAH8M0B5ZlRpqi+o2a7zFwFkJlPZeav2swEJLAj1S/DC4HtgUcHkKnXXO8BPp2ZTwBk5oZ6/V8AqzLz5/Vjq4DFbWYagn2922fV5r4+ZaaW9/Vun1Nj+3rbBXxP4Kfj7q+v10309vpPx8sjYv7EByNif6oP54G2c0XEC4BzgJMHlGXGmah6cE9GxFcj4o6I+NeovoystUyZeQtwI1Vv8hHgG5m5bgCZes21L7BvRHw7Im6NiMVb8NzZztTR0r4+Za6W9/Vun1Wb+/qUmZrc19su4L24GliYmX9I1RtaOf7BiJgHXAK8OzOfG4Jc7weuzcz1s5hlukzbAW+g+kV7PdWfgUvazBQRrwB+n+oM3j2BgyPiDbOUCarPZB9gEXAs8JmI2GUW338qm83U4r7eLVeb+3q3TG3u61NmanJfb7uAT3s6fmY+nplP13c/C7xu02MR8RLg68A/ZuatQ5LrAODEiHgIOBt4V0Sc1XKm9cDa+s+/Z4D/BP6o5UxvA26t/8R9CriO6rMbhF6+5mE9cFVm/iYzfwzcR/XL19RXRMwkU6v7+mZytbavbyZTa/v6ZjI1t68PYiC930b1P9aDwN78dmLgDyZsM2/c7U0fBPX2NwDLhinXhG2WMLiJnZl8VnPq7Ufq+58H/rblTMcA19evsX39szxiFj+rxcDK+vZcqj+Pd6eavPwx1QTmrvXt3VrO1Pa+PmWulvf1bp9Vm/t6t0zN7euD3iH6+GAOo/qf6gGq3gXAPwFvqW9/HLin/sBuBF5Zr38n8Btg7bg22naupnbqmWYCDgXuBO4CVgA7tPzzmwNcBKwDfgCcO8v7VQDn1u99F/COcc/9K+D+ur277UxDsK93/axa3Nc39/Nra1/v9vNrbF/3VHpJKlTbY+CSpD5ZwCWpUBZwSSqUBVySCmUBl6RCWcAlqVAWcEkq1P8DDacjKhz891MAAAAASUVORK5CYII=\n"
          },
          "metadata": {
            "needs_background": "light"
          }
        }
      ],
      "source": [
        "loss_cutoff = 1e-4\n",
        "\n",
        "best_loss_overall = min(all_best_losses)\n",
        "\n",
        "# Loss theshold is defined as the best overall loss (possibly the global minumum) + a small value\n",
        "loss_threshold = best_loss_overall+loss_cutoff\n",
        "\n",
        "# Success ratio is the number of losses below the loss thrshold.\n",
        "success_ratio = sum(np.array(all_best_losses) < loss_threshold)/len(all_best_losses)\n",
        "print(f'succes ratio :{success_ratio}')\n",
        "plt.axvline(loss_threshold, color='red', linestyle='--')\n",
        "plt.hist(all_best_losses, bins=100);"
      ]
    }
  ],
  "metadata": {
    "kernelspec": {
      "display_name": "Python 3",
      "language": "python",
      "name": "python3"
    },
    "language_info": {
      "codemirror_mode": {
        "name": "ipython",
        "version": 3
      },
      "file_extension": ".py",
      "mimetype": "text/x-python",
      "name": "python",
      "nbconvert_exporter": "python",
      "pygments_lexer": "ipython3",
      "version": "3.8.10"
    },
    "colab": {
      "name": "local_minimums.ipynb",
      "provenance": [],
      "include_colab_link": true
>>>>>>> 77f5f64a
    }
  },
  "nbformat": 4,
  "nbformat_minor": 5
}<|MERGE_RESOLUTION|>--- conflicted
+++ resolved
@@ -1,74 +1,4 @@
 {
-<<<<<<< HEAD
- "cells": [
-  {
-   "cell_type": "code",
-   "execution_count": 2,
-   "id": "d7238649-0c0b-4e9e-9265-5f6031d20ad9",
-   "metadata": {},
-   "outputs": [],
-   "source": [
-    "import pickle\n",
-    "import matplotlib.pyplot as plt\n",
-    "import numpy as np"
-   ]
-  },
-  {
-   "cell_type": "markdown",
-   "id": "9d5dc97f-bf82-4456-a18d-c00932c889f3",
-   "metadata": {},
-   "source": [
-    "This will load results for one of four datasets: random self instance/random unitaries for 3q/4q circuits."
-   ]
-  },
-  {
-   "cell_type": "code",
-   "execution_count": 3,
-   "id": "5bb4b6dc-227c-40b7-bd87-716c443d0a78",
-   "metadata": {},
-   "outputs": [],
-   "source": [
-    "results_paths = [\n",
-    "    '3q_random_self_rs',\n",
-    "    '3q_random_unitary_rs',\n",
-    "    '4q_random_self_rs',\n",
-    "    '4q_random_unitary_rs'\n",
-    "]\n",
-    "\n",
-    "def load_dataset(n):\n",
-    "    assert 0<=n<=3, 'There are only four datasets'\n",
-    "    results = []\n",
-    "    for i in range(10):\n",
-    "        with open(f'{results_paths[n]}{i}', 'rb')  as f:\n",
-    "            results.append(pickle.load(f))\n",
-    "    return results"
-   ]
-  },
-  {
-   "cell_type": "markdown",
-   "id": "4fe8d3e5-cbfc-4173-8362-4f2c6a24688e",
-   "metadata": {},
-   "source": [
-    "Here is the code to reproduce any of the charts from the paper."
-   ]
-  },
-  {
-   "cell_type": "code",
-   "execution_count": 3,
-   "id": "614443e0-99c6-438e-aad5-147dbfc12a75",
-   "metadata": {},
-   "outputs": [
-    {
-     "ename": "NameError",
-     "evalue": "name 'results' is not defined",
-     "output_type": "error",
-     "traceback": [
-      "\u001B[0;31m---------------------------------------------------------------------------\u001B[0m",
-      "\u001B[0;31mNameError\u001B[0m                                 Traceback (most recent call last)",
-      "Input \u001B[0;32mIn [3]\u001B[0m, in \u001B[0;36m<cell line: 1>\u001B[0;34m()\u001B[0m\n\u001B[0;32m----> 1\u001B[0m \u001B[43mresults\u001B[49m[\u001B[38;5;241m0\u001B[39m][\u001B[38;5;241m0\u001B[39m][\u001B[38;5;124m'\u001B[39m\u001B[38;5;124mnum_qubits\u001B[39m\u001B[38;5;124m'\u001B[39m]\n\u001B[1;32m      2\u001B[0m results[\u001B[38;5;241m0\u001B[39m][\u001B[38;5;241m0\u001B[39m][\u001B[38;5;124m'\u001B[39m\u001B[38;5;124mtarget_type\u001B[39m\u001B[38;5;124m'\u001B[39m]\n",
-      "\u001B[0;31mNameError\u001B[0m: name 'results' is not defined"
-     ]
-=======
   "cells": [
     {
       "cell_type": "markdown",
@@ -344,7 +274,6 @@
       "name": "local_minimums.ipynb",
       "provenance": [],
       "include_colab_link": true
->>>>>>> 77f5f64a
     }
   },
   "nbformat": 4,
